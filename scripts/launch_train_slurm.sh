#!/bin/sh

main_dir=02_23_analogical_poc

<<<<<<< HEAD
#for task in $(cat $task_file | tr '\n' ' '); do
#  sbatch train_1gpu_12gb.sh \
#     --tasks $task \
#     --dataset /home/tgervet/datasets/hiveformer/packaged/0 \
#     --valset /home/tgervet/datasets/hiveformer/packaged/1 \
#     --image_size "128,128" \
#     --exp_log_dir $main_dir \
#     --model original \
#     --run_log_dir HIVEFORMER-$task
#done

for task in $(cat $task_file | tr '\n' ' '); do
  sbatch train_1gpu_32gb.sh \
     --tasks $task \
     --dataset /home/tgervet/datasets/hiveformer/packaged/2 \
     --valset /home/tgervet/datasets/hiveformer/packaged/3 \
     --image_size "256,256" \
     --exp_log_dir $main_dir \
     --model baseline \
     --batch_size 15 \
     --num_workers 2 \
     --position_prediction_only 0 \
     --run_log_dir BASELINE-WITH-100-ROTATION-SCALING-$task
=======
for support_set in "self" "rest_of_batch"; do
  for task in put_money_in_safe; do
    sbatch train_1gpu_32gb.sh \
       --tasks $task \
       --dataset /home/tgervet/datasets/hiveformer/packaged/2 \
       --valset /home/tgervet/datasets/hiveformer/packaged/3 \
       --image_size "256,256" \
       --exp_log_dir $main_dir \
       --model analogical \
       --batch_size 15 \
       --num_workers 2 \
       --position_prediction_only 1 \
       --rotation_parametrization quat_from_top_ghost \
       --support_set $support_set \
       --run_log_dir $task-$support_set
  done
>>>>>>> 99e087fc
done<|MERGE_RESOLUTION|>--- conflicted
+++ resolved
@@ -1,8 +1,7 @@
 #!/bin/sh
 
-main_dir=02_23_analogical_poc
+task_file=tasks/10_autolambda_tasks.csv
 
-<<<<<<< HEAD
 #for task in $(cat $task_file | tr '\n' ' '); do
 #  sbatch train_1gpu_12gb.sh \
 #     --tasks $task \
@@ -14,6 +13,7 @@
 #     --run_log_dir HIVEFORMER-$task
 #done
 
+main_dir=02_20_compare_hiveformer_and_baseline
 for task in $(cat $task_file | tr '\n' ' '); do
   sbatch train_1gpu_32gb.sh \
      --tasks $task \
@@ -26,22 +26,20 @@
      --num_workers 2 \
      --position_prediction_only 0 \
      --run_log_dir BASELINE-WITH-100-ROTATION-SCALING-$task
-=======
-for support_set in "self" "rest_of_batch"; do
-  for task in put_money_in_safe; do
-    sbatch train_1gpu_32gb.sh \
-       --tasks $task \
-       --dataset /home/tgervet/datasets/hiveformer/packaged/2 \
-       --valset /home/tgervet/datasets/hiveformer/packaged/3 \
-       --image_size "256,256" \
-       --exp_log_dir $main_dir \
-       --model analogical \
-       --batch_size 15 \
-       --num_workers 2 \
-       --position_prediction_only 1 \
-       --rotation_parametrization quat_from_top_ghost \
-       --support_set $support_set \
-       --run_log_dir $task-$support_set
-  done
->>>>>>> 99e087fc
+
+main_dir=02_23_analogical_poc_for_all_tasks
+for task in $(cat $task_file | tr '\n' ' '); do
+  sbatch train_1gpu_32gb.sh \
+     --tasks $task \
+     --dataset /home/tgervet/datasets/hiveformer/packaged/2 \
+     --valset /home/tgervet/datasets/hiveformer/packaged/3 \
+     --image_size "256,256" \
+     --exp_log_dir $main_dir \
+     --model analogical \
+     --batch_size 15 \
+     --num_workers 2 \
+     --position_prediction_only 1 \
+     --rotation_parametrization quat_from_top_ghost \
+     --support_set rest_of_batch \
+     --run_log_dir $task
 done