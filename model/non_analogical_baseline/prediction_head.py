--- conflicted
+++ resolved
@@ -36,7 +36,6 @@
                  num_ghost_points_val=1000,
                  weight_tying=False,
                  gp_emb_tying=False,
-                 simplify=False,
                  num_sampling_level=2,
                  fine_sampling_ball_diameter=0.08,
                  regress_position_offset=True,
@@ -63,12 +62,8 @@
         self.regress_position_offset = regress_position_offset
         self.visualize_rgb_attn = visualize_rgb_attn
         self.weight_tying = weight_tying
-<<<<<<< HEAD
         self.positional_features = positional_features
-=======
         self.gp_emb_tying = gp_emb_tying
-        self.simplify = simplify
->>>>>>> 9f7a7d6a
 
         # Frozen backbone
         if backbone == "resnet":
@@ -234,10 +229,8 @@
 
         ghost_pcd_features_pyramid = []
         ghost_pcd_pyramid = []
-        ghost_pcd_pyramid_all = []
         position_pyramid = []
         visible_rgb_mask_pyramid = []
-        ghost_pcd_masks_pyramid_all = []
         ghost_pcd_masks_pyramid = []
 
         for i in range(self.num_sampling_level):
@@ -302,7 +295,6 @@
                 # Now that the query is localized, we use positional embeddings
                 query_pos_i = self.relative_pe_layer(position_pyramid[-1])
                 context_pos_i = query_context_pos_i
-<<<<<<< HEAD
 
             # The query cross-attends to context features (visual features and the current gripper position)
             query_features = self._compute_query_features(
@@ -310,68 +302,37 @@
                 query_pos_i, context_pos_i,
                 level=i, task_id=task_id
             )
-=======
-                
-            if self.simplify:
-                query_features, ghost_pcd_masks_i, visible_rgb_mask_i = self._decode_mask(
-                    ghost_pcd_features_i, ghost_pcd_to_visible_rgb_attn_i, task_id, height, width,
-                    query_features, query_context_features_i, query_pos=query_pos_i, context_pos=context_pos_i, level=i
-                )
-            else:
-                query_features, ghost_pcd_masks_i_all, visible_rgb_mask_i = self._decode_mask(
-                    ghost_pcd_features_i_all, ghost_pcd_to_visible_rgb_attn_i, task_id, height, width,
-                    query_features, query_context_features_i, query_pos=query_pos_i, context_pos=context_pos_i, level=i
-                )
->>>>>>> 9f7a7d6a
 
             ghost_pcd_features_pyramid.append(ghost_pcd_features_i)
-            ghost_pcd_features_i_all = torch.cat(ghost_pcd_features_pyramid, dim=0)
 
             # The query decodes a mask over ghost points (used to predict the gripper position) and over visual
             # features (for visualization only)
-            ghost_pcd_masks_i_all, visible_rgb_mask_i = self._decode_mask(
+            ghost_pcd_masks_i, visible_rgb_mask_i = self._decode_mask(
                 query_features,
-                ghost_pcd_features_i_all, ghost_pcd_to_visible_rgb_attn_i,
+                ghost_pcd_features_i, ghost_pcd_to_visible_rgb_attn_i,
                 height, width, level=i
             )
             query_features = query_features[-1]
 
             ghost_pcd_i = einops.rearrange(ghost_pcd_i, "b npts c -> b c npts")
             ghost_pcd_pyramid.append(ghost_pcd_i)
-            ghost_pcd_i_all = torch.cat(ghost_pcd_pyramid, dim=-1)
-            ghost_pcd_pyramid_all.append(ghost_pcd_i_all)
-
-            if self.simplify:
-                top_idx = torch.max(ghost_pcd_masks_i[-1], dim=-1).indices
-                position_i = ghost_pcd_i[torch.arange(batch_size), :, top_idx].unsqueeze(1)
-                position_pyramid.append(position_i)
-                visible_rgb_mask_pyramid.append(visible_rgb_mask_i)
-                ghost_pcd_masks_pyramid.append(ghost_pcd_masks_i)
-            else:
-                top_idx = torch.max(ghost_pcd_masks_i_all[-1], dim=-1).indices
-                position_i = ghost_pcd_i_all[torch.arange(batch_size), :, top_idx].unsqueeze(1)
-                position_pyramid.append(position_i)
-                visible_rgb_mask_pyramid.append(visible_rgb_mask_i)
-                ghost_pcd_masks_pyramid_all.append(ghost_pcd_masks_i_all)
+
+            top_idx = torch.max(ghost_pcd_masks_i[-1], dim=-1).indices
+            position_i = ghost_pcd_i[torch.arange(batch_size), :, top_idx].unsqueeze(1)
+            position_pyramid.append(position_i)
+            visible_rgb_mask_pyramid.append(visible_rgb_mask_i)
+            ghost_pcd_masks_pyramid.append(ghost_pcd_masks_i)
 
         # Regress an offset from the ghost point's position to the predicted position
         if self.regress_position_offset:
-            if self.simplify:
-                fine_ghost_pcd_offsets = self.ghost_point_offset_predictor(ghost_pcd_features_i)
-            else:
-                fine_ghost_pcd_offsets = self.ghost_point_offset_predictor(ghost_pcd_features_i_all)
+            fine_ghost_pcd_offsets = self.ghost_point_offset_predictor(ghost_pcd_features_i)
             fine_ghost_pcd_offsets = einops.rearrange(fine_ghost_pcd_offsets, "npts b c -> b c npts")
         else:
             fine_ghost_pcd_offsets = None
 
-        if self.simplify:
-            ghost_pcd = ghost_pcd_i
-            ghost_pcd_masks = ghost_pcd_masks_i
-            ghost_pcd_features = ghost_pcd_features_i
-        else:
-            ghost_pcd = ghost_pcd_i_all
-            ghost_pcd_masks = ghost_pcd_masks_i_all
-            ghost_pcd_features = ghost_pcd_features_i_all
+        ghost_pcd = ghost_pcd_i
+        ghost_pcd_masks = ghost_pcd_masks_i
+        ghost_pcd_features = ghost_pcd_features_i
 
         # Predict the next gripper action (position, rotation, gripper opening)
         position, rotation, gripper = self._predict_action(
@@ -387,8 +348,8 @@
             # Auxiliary outputs used to compute the loss or for visualization
             "position_pyramid": position_pyramid,
             "visible_rgb_mask_pyramid": visible_rgb_mask_pyramid,
-            "ghost_pcd_masks_pyramid":  ghost_pcd_masks_pyramid if self.simplify else ghost_pcd_masks_pyramid_all,
-            "ghost_pcd_pyramid": ghost_pcd_pyramid if self.simplify else ghost_pcd_pyramid_all,
+            "ghost_pcd_masks_pyramid":  ghost_pcd_masks_pyramid,
+            "ghost_pcd_pyramid": ghost_pcd_pyramid,
             "fine_ghost_pcd_offsets": fine_ghost_pcd_offsets if self.regress_position_offset else None,
         }
 
