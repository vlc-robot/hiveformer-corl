--- conflicted
+++ resolved
@@ -501,8 +501,6 @@
         success_rate = 0.0
         missing_demos = 0
 
-        pos_loss = [[], [], [], []]
-        rot_loss = [[], [], [], []]
         with torch.no_grad():
             for demo_id in range(num_demos):
                 if verbose:
@@ -538,13 +536,8 @@
                                                          for a in gt_keyframe_actions])
                 pred_keyframe_gripper_matrices = []
 
-<<<<<<< HEAD
                 for step_id in range(max_steps):
-=======
-                for step_id in range(max_episodes):
-                    
->>>>>>> 9f7a7d6a
-                    # fetch the current observation, and predict one action
+                    # Fetch the current observation, and predict one action
                     rgb, pcd, gripper = self.get_rgb_pcd_gripper_from_obs(obs)
 
                     rgb = rgb.to(device)
@@ -569,24 +562,9 @@
 
                         if position_prediction_only:
                             action[:, 3:] = gt_keyframe_actions[step_id][:, 3:]
-                    # # compute loss
-                    # gt_action = gt_keyframe_actions[step_id][0]
-                    # pred_action = output["action"][-1]
-                    # pred_action[:3] = torch.clamp(pred_action[:3], min_position, max_position)
-                    # pos_loss_ = (pred_action[:3].cpu() - gt_action[:3]).norm()
-                    # rot_loss_ = (pred_action[3:7].cpu() - gt_action[3:7]).norm()
-                    # pos_loss[step_id].append(pos_loss_)
-                    # rot_loss[step_id].append(rot_loss_)
-
-
-<<<<<<< HEAD
+
                     if verbose:
                         print(f"Step {step_id}")
-=======
-                    print(f"Step {step_id}")
-                    # print('mean')
-                    # print(torch.stack(pos_loss[step_id]).mean().item(), torch.stack(rot_loss[step_id]).mean().item())
->>>>>>> 9f7a7d6a
 
                     if record_videos and demo_id < num_videos:
                         pred_keyframe_gripper_matrices.append(self.get_gripper_matrix_from_action(output["action"][-1]))
@@ -609,7 +587,7 @@
                     if action is None:
                         break
 
-                    # update the observation based on the predicted action
+                    # Update the observation based on the predicted action
                     try:
                         action_np = action[-1].detach().cpu().numpy()
 
